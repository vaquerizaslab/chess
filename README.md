--- conflicted
+++ resolved
@@ -7,20 +7,8 @@
 - [CHESS](#chess)
     - [Requirements]
     - [Installation](#installation)
-<<<<<<< HEAD
     - [Quick start]
-=======
->>>>>>> 7f97c8dd
     - [Usage](#usage)
-        - [`plot`](#plot)
-            - [Launching from the command line](#launching-from-the-command-line)
-            - [Interactive plotting window](#interactive-plotting-window)
-<<<<<<< HEAD
-        - 
-=======
->>>>>>> 7f97c8dd
-        - [`tads`](#tads)
-        - [`subset`](#subset)
 
 <!-- /TOC -->
 
@@ -42,15 +30,10 @@
 python setup.py install
 ```
 
-<<<<<<< HEAD
 ## Quick start
 
 After installation, you can use the example data to familiarize yourself with the applications of CHESS implemented in the current version.
 
-
-
-=======
->>>>>>> 7f97c8dd
 ## Usage
 
 There two basic modes if running CHESS: 
@@ -131,9 +114,3 @@
 * `--genome-scan` will run without any background comparisons and report only the raw ssim scores for the pairs defined in the pairs file. All regions in the pairs file are expected to be of similar size to ensure comparability of the scores. Use this if you want to find differences between two Hi-C datasets mapped to the same genome.
 
 * `--limit-background` reduces the computation of the background score distribution to the chromosome the query region (defined in the pairs file) is located on. Reduces runtime.
-
-
-
-#### Interactive plotting window
-
-After starting TADtool with the `plot` option as instructed above, the interactive plotting window will open.